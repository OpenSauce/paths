/*
Package paths is a simple library written in Go made to handle 2D pathfinding for games. All you need to do is generate a Grid,
specify which cells aren't walkable, optionally change the cost on specific cells, and finally get a path from one cell to
another.
*/
package paths

import (
	"container/heap"
	"fmt"
	"math"
)

// A Cell represents a point on a Grid map. It has an X and Y value for the position, a Cost, which influences which Cells are
// ideal for paths, Walkable, which indicates if the tile can be walked on or should be avoided, and a Rune, which indicates
// which rune character the Cell is represented by.
type Cell struct {
	X, Y     int
	Cost     float64
	Walkable bool
	Rune     rune
}

func (cell Cell) String() string {
	return fmt.Sprintf("X:%d Y:%d Cost:%f Walkable:%t Rune:%s(%d)", cell.X, cell.Y, cell.Cost, cell.Walkable, string(cell.Rune), int(cell.Rune))
}

// Grid represents a "map" composed of individual Cells at each point in the map.
// Data is a 2D array of Cells.
// CellWidth and CellHeight indicate the size of Cells for Cell Position <-> World Position translation.
type Grid struct {
	Data                  [][]*Cell
	CellWidth, CellHeight int
}

// NewGrid returns a new Grid of (gridWidth x gridHeight) size. cellWidth and cellHeight changes the size of each Cell in the Grid.
// This is used to translate world position to Cell positions (i.e. the Cell position [2, 5] with a CellWidth and CellHeight of
// [16, 16] would be the world positon [32, 80]).
func NewGrid(gridWidth, gridHeight, cellWidth, cellHeight int) *Grid {

	m := &Grid{CellWidth: cellWidth, CellHeight: cellHeight}

	for y := 0; y < gridHeight; y++ {
		m.Data = append(m.Data, []*Cell{})
		for x := 0; x < gridWidth; x++ {
			m.Data[y] = append(m.Data[y], &Cell{x, y, 1, true, ' '})
		}
	}
	return m
}

// NewGridFromStringArrays creates a Grid map from a 1D array of strings. Each string becomes a row of Cells, each
// with one rune as its character. cellWidth and cellHeight changes the size of each Cell in the Grid. This is used to
// translate world position to Cell positions (i.e. the Cell position [2, 5] with a CellWidth and CellHeight of
// [16, 16] would be the world positon [32, 80]).
func NewGridFromStringArrays(arrays []string, cellWidth, cellHeight int) *Grid {

	m := &Grid{CellWidth: cellWidth, CellHeight: cellHeight}

	for y := 0; y < len(arrays); y++ {
		m.Data = append(m.Data, []*Cell{})
		stringLine := []rune(arrays[y])
		for x := 0; x < len(arrays[y]); x++ {
			m.Data[y] = append(m.Data[y], &Cell{X: x, Y: y, Cost: 1, Walkable: true, Rune: stringLine[x]})
		}
	}

	return m

}

// NewGridFromRuneArrays creates a Grid map from a 2D array of runes. Each individual Rune becomes a Cell in the resulting
// Grid. cellWidth and cellHeight changes the size of each Cell in the Grid. This is used to translate world position to Cell
// positions (i.e. the Cell position [2, 5] with a CellWidth and CellHeight of [16, 16] would be the world positon [32, 80]).
func NewGridFromRuneArrays(arrays [][]rune, cellWidth, cellHeight int) *Grid {

	m := &Grid{CellWidth: cellWidth, CellHeight: cellHeight}

	for y := 0; y < len(arrays); y++ {
		m.Data = append(m.Data, []*Cell{})
		for x := 0; x < len(arrays[y]); x++ {
			m.Data[y] = append(m.Data[y], &Cell{X: x, Y: y, Cost: 1, Walkable: true, Rune: arrays[y][x]})
		}
	}

	return m

}

// DataToString returns a string, used to easily identify the Grid map.
func (m *Grid) DataToString() string {
	s := ""
	for y := 0; y < m.Height(); y++ {
		for x := 0; x < m.Width(); x++ {
			s += string(m.Data[y][x].Rune) + " "
		}
		s += "\n"
	}
	return s
}

// Get returns a pointer to the Cell in the x and y position provided.
func (m *Grid) Get(x, y int) *Cell {
	if x < 0 || y < 0 || x >= m.Width() || y >= m.Height() {
		return nil
	}
	return m.Data[y][x]
}

// Height returns the height of the Grid map.
func (m *Grid) Height() int {
	return len(m.Data)
}

// Width returns the width of the Grid map.
func (m *Grid) Width() int {
	return len(m.Data[0])
}

// CellsByRune returns a slice of pointers to Cells that all have the character provided.
func (m *Grid) CellsByRune(char rune) []*Cell {

	cells := make([]*Cell, 0)

	for y := 0; y < m.Height(); y++ {
		for x := 0; x < m.Width(); x++ {
			c := m.Get(x, y)
			if c.Rune == char {
				cells = append(cells, c)
			}
		}
	}

	return cells

}

// AllCells returns a single slice of pointers to all Cells contained in the Grid's 2D Data array.
func (m *Grid) AllCells() []*Cell {

	cells := make([]*Cell, 0)

	for y := 0; y < m.Height(); y++ {
		for x := 0; x < m.Width(); x++ {
			cells = append(cells, m.Get(x, y))
		}
	}

	return cells

}

// CellsByCost returns a slice of pointers to Cells that all have the Cost value provided.
func (m *Grid) CellsByCost(cost float64) []*Cell {

	cells := make([]*Cell, 0)

	for y := 0; y < m.Height(); y++ {

		for x := 0; x < m.Width(); x++ {

			c := m.Get(x, y)
			if c.Cost == cost {
				cells = append(cells, c)
			}

		}

	}

	return cells

}

// CellsByWalkable returns a slice of pointers to Cells that all have the Cost value provided.
func (m *Grid) CellsByWalkable(walkable bool) []*Cell {

	cells := make([]*Cell, 0)

	for y := 0; y < m.Height(); y++ {

		for x := 0; x < m.Width(); x++ {

			c := m.Get(x, y)
			if c.Walkable == walkable {
				cells = append(cells, c)
			}

		}

	}

	return cells

}

// SetWalkable sets walkability across all cells in the Grid with the specified rune.
func (m *Grid) SetWalkable(char rune, walkable bool) {

	for y := 0; y < m.Height(); y++ {

		for x := 0; x < m.Width(); x++ {
			cell := m.Get(x, y)
			if cell.Rune == char {
				cell.Walkable = walkable
			}
		}

	}

}

// SetCost sets the movement cost across all cells in the Grid with the specified rune.
func (m *Grid) SetCost(char rune, cost float64) {

	for y := 0; y < m.Height(); y++ {

		for x := 0; x < m.Width(); x++ {
			cell := m.Get(x, y)
			if cell.Rune == char {
				cell.Cost = cost
			}
		}

	}

}

// GridToWorld converts from a grid position to world position, multiplying the value by the CellWidth and CellHeight of the Grid.
func (m *Grid) GridToWorld(x, y int) (float64, float64) {
	rx := float64(x * m.CellWidth)
	ry := float64(y * m.CellHeight)
	return rx, ry
}

// WorldToGrid converts from a grid position to world position, multiplying the value by the CellWidth and CellHeight of the Grid.
func (m *Grid) WorldToGrid(x, y float64) (int, int) {
	tx := int(math.Floor(x / float64(m.CellWidth)))
	ty := int(math.Floor(y / float64(m.CellHeight)))
	return tx, ty
}

// GetPathFromCells returns a Path, from the starting Cell to the destination Cell. diagonals controls whether moving diagonally
// is acceptable when creating the Path. wallsBlockDiagonals indicates whether to allow diagonal movement "through" walls that are
// positioned diagonally.
func (m *Grid) GetPathFromCells(start, dest *Cell, diagonals, wallsBlockDiagonals bool) *Path {

	openNodes := minHeap{}
	heap.Push(&openNodes, &Node{Cell: dest, Cost: dest.Cost})

	checkedNodes := make(map[*Cell]struct{})

	hasBeenAdded := func(cell *Cell) bool {

		_, ok := checkedNodes[cell]
		return ok

	}

	path := &Path{}

	if !start.Walkable || !dest.Walkable {
		return nil
	}

	for {

		// If the list of openNodes (nodes to check) is at 0, then we've checked all Nodes, and so the function can quit.
		if len(openNodes) == 0 {
			break
		}

		node := heap.Pop(&openNodes).(*Node)

		// If we've reached the start, then we've constructed our Path going from the destination to the start; we just have
		// to loop through each Node and go up, adding it and its parents recursively to the path.
		if node.Cell == start {

			var t = node
			for {
				path.Cells = append(path.Cells, t.Cell)
				t = t.Parent
				if t == nil {
					break
				}
			}

			break
		}

		// Otherwise, we add the current node's neighbors to the list of cells to check, and list of cells that have already been
		// checked (so we don't get nodes being checked multiple times).
		if node.Cell.X > 0 {
			c := m.Get(node.Cell.X-1, node.Cell.Y)
			n := &Node{c, node, c.Cost + node.Cost, 0, 0}
			if n.Cell.Walkable && !hasBeenAdded(n.Cell) {
				heap.Push(&openNodes, n)
				checkedNodes[n.Cell] = struct{}{}
			}
		}
		if node.Cell.X < m.Width()-1 {
			c := m.Get(node.Cell.X+1, node.Cell.Y)
			n := &Node{c, node, c.Cost + node.Cost, 0, 0}
			if n.Cell.Walkable && !hasBeenAdded(n.Cell) {
				heap.Push(&openNodes, n)
				checkedNodes[n.Cell] = struct{}{}
			}
		}

		if node.Cell.Y > 0 {
			c := m.Get(node.Cell.X, node.Cell.Y-1)
			n := &Node{c, node, c.Cost + node.Cost, 0, 0}
			if n.Cell.Walkable && !hasBeenAdded(n.Cell) {
				heap.Push(&openNodes, n)
				checkedNodes[n.Cell] = struct{}{}
			}
		}
		if node.Cell.Y < m.Height()-1 {
			c := m.Get(node.Cell.X, node.Cell.Y+1)
			n := &Node{c, node, c.Cost + node.Cost, 0, 0}
			if n.Cell.Walkable && !hasBeenAdded(n.Cell) {
				heap.Push(&openNodes, n)
				checkedNodes[n.Cell] = struct{}{}
			}
		}

		// Do the same thing for diagonals.
		if diagonals {

			diagonalCost := .414 // Diagonal movement is slightly slower, so we should prioritize straightaways if possible

			upCell := m.Get(node.Cell.X, node.Cell.Y-1)
			up := false
			if upCell != nil {
				up = upCell.Walkable
			}

			downCell := m.Get(node.Cell.X, node.Cell.Y+1)
			down := false
			if downCell != nil {
				down = downCell.Walkable
			}

			leftCell := m.Get(node.Cell.X-1, node.Cell.Y)
			left := false
			if leftCell != nil {
				left = leftCell.Walkable
			}

			rightCell := m.Get(node.Cell.X+1, node.Cell.Y)
			right := false
			if rightCell != nil {
				right = rightCell.Walkable
			}

			if node.Cell.X > 0 && node.Cell.Y > 0 {
				c := m.Get(node.Cell.X-1, node.Cell.Y-1)
				n := &Node{c, node, c.Cost + node.Cost + diagonalCost, 0, 0}
				if n.Cell.Walkable && !hasBeenAdded(n.Cell) && (!wallsBlockDiagonals || (left && up)) {
					heap.Push(&openNodes, n)
					checkedNodes[n.Cell] = struct{}{}
				}
			}

			if node.Cell.X < m.Width()-1 && node.Cell.Y > 0 {
				c := m.Get(node.Cell.X+1, node.Cell.Y-1)
				n := &Node{c, node, c.Cost + node.Cost + diagonalCost, 0, 0}
				if n.Cell.Walkable && !hasBeenAdded(n.Cell) && (!wallsBlockDiagonals || (right && up)) {
					heap.Push(&openNodes, n)
					checkedNodes[n.Cell] = struct{}{}
				}
			}

			if node.Cell.X > 0 && node.Cell.Y < m.Height()-1 {
				c := m.Get(node.Cell.X-1, node.Cell.Y+1)
				n := &Node{c, node, c.Cost + node.Cost + diagonalCost, 0, 0}
				if n.Cell.Walkable && !hasBeenAdded(n.Cell) && (!wallsBlockDiagonals || (left && down)) {
					heap.Push(&openNodes, n)
					checkedNodes[n.Cell] = struct{}{}
				}
			}

			if node.Cell.X < m.Width()-1 && node.Cell.Y < m.Height()-1 {
				c := m.Get(node.Cell.X+1, node.Cell.Y+1)
				n := &Node{c, node, c.Cost + node.Cost + diagonalCost, 0, 0}
				if n.Cell.Walkable && !hasBeenAdded(n.Cell) && (!wallsBlockDiagonals || (right && down)) {
					heap.Push(&openNodes, n)
					checkedNodes[n.Cell] = struct{}{}
				}
			}

		}

	}

	return path

}

<<<<<<< HEAD
// ManhattenDistance heuristic for a simple four directional movement.
=======
>>>>>>> f5860336
func ManhattenDistance(start, dest *Cell) float64 {
	dx := math.Abs(float64(start.X - dest.X))
	dy := math.Abs(float64(start.Y - dest.Y))
	return 1 * (dx + dy)
}

<<<<<<< HEAD
// DiaganolDistance heuristic for when diaganol movement is allowed.
func DiaganalDistance(start, dest *Cell) float64 {
	dx := math.Abs(float64(start.X - dest.X))
	dy := math.Abs(float64(start.Y - dest.Y))
	return 1*(dx+dy) + (1.414-2*1)*math.Min(dx, dy)
=======
func DiaganalDistance(start, dest *Cell) float64 {
	dx := math.Abs(float64(start.X - dest.X))
	dy := math.Abs(float64(start.Y - dest.Y))
	return 1*(dx+dy) + (.414-2*1)*math.Min(dx, dy)
>>>>>>> f5860336
}

// GetPathFromCellsAStar returns a Path, from the starting Cell to the destination Cell. diagonals controls whether moving diagonally
// is acceptable when creating the Path. wallsBlockDiagonals indicates whether to allow diagonal movement "through" walls that are
// positioned diagonally.
func (m *Grid) GetPathFromCellsAStar(start, dest *Cell, diagonals, wallsBlockDiagonals bool) *Path {

	openNodes := minHeap{}
	heap.Push(&openNodes, &Node{Cell: dest, Cost: dest.Cost})

	costSoFar := map[*Cell]float64{}
	hasBeenAdded := func(cell *Cell) bool {
<<<<<<< HEAD
		_, ok := costSoFar[cell]
		return ok
=======

		_, ok := costSoFar[cell]
		return ok

>>>>>>> f5860336
	}

	var heuristic func(start, dest *Cell) float64
	if diagonals {
		heuristic = func(start, dest *Cell) float64 {
<<<<<<< HEAD
			return DiaganalDistance(dest, start)
		}
	} else {
		heuristic = func(start, dest *Cell) float64 {
			return ManhattenDistance(dest, start)
=======
			return DiaganalDistance(start, dest)
		}
	} else {
		heuristic = func(start, dest *Cell) float64 {
			return ManhattenDistance(start, dest)
>>>>>>> f5860336
		}
	}

	costSoFar[dest] = 0
	path := &Path{}

	if !start.Walkable || !dest.Walkable {
		return nil
	}

<<<<<<< HEAD
	for len(openNodes) > 0 {
=======
	for {

		// If the list of openNodes (nodes to check) is at 0, then we've checked all Nodes, and so the function can quit.
		if len(openNodes) == 0 {
			break
		}
>>>>>>> f5860336

		current := heap.Pop(&openNodes).(*Node)

		// If we've reached the start, then we've constructed our Path going from the destination to the start; we just have
		// to loop through each Node and go up, adding it and its parents recursively to the path.
		if current.Cell == start {

			var t = current
			for {
				path.Cells = append(path.Cells, t.Cell)
				t = t.Parent
				if t == nil {
					break
				}
			}

			break
		}

		// Otherwise, we add the current node's neighbors to the list of cells to check, and list of cells that have already been
		// checked (so we don't get nodes being checked multiple times).
		if current.Cell.X > 0 {
			c := m.Get(current.Cell.X-1, current.Cell.Y)
<<<<<<< HEAD

			n := &Node{c, current, 0, 0, 0}
			n.g = current.g + c.Cost
			if c.Walkable && !hasBeenAdded(c) || n.g < costSoFar[c] {
				n.h = heuristic(n.Cell, start)
				n.Cost = n.g + n.h
				costSoFar[c] = n.g
				heap.Push(&openNodes, n)
			}

=======
			newCost := costSoFar[current.Cell] + c.Cost
			if c.Walkable && (!hasBeenAdded(c) || newCost < costSoFar[c]) {
				n := &Node{c, current, newCost}
				costSoFar[n.Cell] = newCost
				priority := newCost + heuristic(current.Cell, n.Cell)
				n.Cost = priority
				heap.Push(&openNodes, n)
			}
>>>>>>> f5860336
		}

		if current.Cell.X < m.Width()-1 {
			c := m.Get(current.Cell.X+1, current.Cell.Y)
<<<<<<< HEAD

			n := &Node{c, current, 0, 0, 0}
			n.g = current.g + c.Cost
			if c.Walkable && !hasBeenAdded(c) || n.g < costSoFar[c] {
				n.h = heuristic(n.Cell, start)
				n.Cost = n.g + n.h
				costSoFar[c] = n.g
=======
			newCost := costSoFar[current.Cell] + c.Cost
			n := &Node{c, current, newCost}
			if n.Cell.Walkable && (!hasBeenAdded(n.Cell) || newCost < costSoFar[n.Cell]) {
				costSoFar[n.Cell] = newCost
				priority := newCost + heuristic(current.Cell, n.Cell)
				n.Cost = priority
>>>>>>> f5860336
				heap.Push(&openNodes, n)
			}
		}

		if current.Cell.Y > 0 {
			c := m.Get(current.Cell.X, current.Cell.Y-1)
<<<<<<< HEAD

			n := &Node{c, current, 0, 0, 0}
			n.g = current.g + c.Cost
			if c.Walkable && !hasBeenAdded(c) || n.g < costSoFar[c] {
				n.h = heuristic(n.Cell, start)
				n.Cost = n.g + n.h
				costSoFar[c] = n.g
				heap.Push(&openNodes, n)
			}
		}

		if current.Cell.Y < m.Height()-1 {
			c := m.Get(current.Cell.X, current.Cell.Y+1)

			n := &Node{c, current, 0, 0, 0}
			n.g = current.g + c.Cost
			if c.Walkable && !hasBeenAdded(c) || n.g < costSoFar[c] {
				n.h = heuristic(n.Cell, start)
				n.Cost = n.g + n.h
				costSoFar[c] = n.g
=======
			newCost := costSoFar[current.Cell] + c.Cost
			n := &Node{c, current, newCost}
			if n.Cell.Walkable && (!hasBeenAdded(n.Cell) || newCost < costSoFar[n.Cell]) {
				costSoFar[n.Cell] = newCost
				priority := newCost + heuristic(current.Cell, n.Cell)
				n.Cost = priority
				heap.Push(&openNodes, n)
			}
		}
		if current.Cell.Y < m.Height()-1 {
			c := m.Get(current.Cell.X, current.Cell.Y+1)
			newCost := costSoFar[current.Cell] + c.Cost
			n := &Node{c, current, newCost}
			if n.Cell.Walkable && (!hasBeenAdded(n.Cell) || newCost < costSoFar[n.Cell]) {
				costSoFar[n.Cell] = newCost
				priority := newCost + heuristic(current.Cell, n.Cell)
				n.Cost = priority
>>>>>>> f5860336
				heap.Push(&openNodes, n)
			}
		}

		// Do the same thing for diagonals.
		if diagonals {

			diagonalCost := .414 // Diagonal movement is slightly slower, so we should prioritize straightaways if possible

			upCell := m.Get(current.Cell.X, current.Cell.Y-1)
			up := false
			if upCell != nil {
				up = upCell.Walkable
			}

			downCell := m.Get(current.Cell.X, current.Cell.Y+1)
			down := false
			if downCell != nil {
				down = downCell.Walkable
			}

			leftCell := m.Get(current.Cell.X-1, current.Cell.Y)
			left := false
			if leftCell != nil {
				left = leftCell.Walkable
			}

			rightCell := m.Get(current.Cell.X+1, current.Cell.Y)
			right := false
			if rightCell != nil {
				right = rightCell.Walkable
			}

			if current.Cell.X > 0 && current.Cell.Y > 0 {
				c := m.Get(current.Cell.X-1, current.Cell.Y-1)
<<<<<<< HEAD

				n := &Node{c, current, 0, 0, 0}
				n.g = current.g + c.Cost + diagonalCost
				if !hasBeenAdded(c) || n.g < costSoFar[c] && (!wallsBlockDiagonals || (left && up)) {
					n.h = heuristic(n.Cell, start)
					n.Cost = n.g + n.h
					costSoFar[c] = n.g
					heap.Push(&openNodes, n)
				}

=======
				newCost := costSoFar[current.Cell] + c.Cost + diagonalCost
				n := &Node{c, current, newCost}
				if n.Cell.Walkable && (!hasBeenAdded(n.Cell) || newCost < costSoFar[n.Cell]) && (!wallsBlockDiagonals || (left && up)) {
					costSoFar[n.Cell] = newCost
					priority := newCost + heuristic(current.Cell, n.Cell)
					n.Cost = priority
					heap.Push(&openNodes, n)
				}
>>>>>>> f5860336
			}

			if current.Cell.X < m.Width()-1 && current.Cell.Y > 0 {
				c := m.Get(current.Cell.X+1, current.Cell.Y-1)
<<<<<<< HEAD

				n := &Node{c, current, 0, 0, 0}
				n.g = current.g + c.Cost + diagonalCost
				if !hasBeenAdded(c) || n.g < costSoFar[c] && (!wallsBlockDiagonals || (right && up)) {
					n.h = heuristic(n.Cell, start)
					n.Cost = n.g + n.h
					costSoFar[c] = n.g
=======
				newCost := costSoFar[current.Cell] + c.Cost + diagonalCost
				n := &Node{c, current, newCost}
				if n.Cell.Walkable && !hasBeenAdded(n.Cell) && (!wallsBlockDiagonals || (right && up)) {
					costSoFar[n.Cell] = newCost
					priority := newCost + heuristic(current.Cell, n.Cell)
					n.Cost = priority
>>>>>>> f5860336
					heap.Push(&openNodes, n)
				}
			}

			if current.Cell.X > 0 && current.Cell.Y < m.Height()-1 {
				c := m.Get(current.Cell.X-1, current.Cell.Y+1)
<<<<<<< HEAD

				n := &Node{c, current, 0, 0, 0}
				n.g = current.g + c.Cost + diagonalCost
				if !hasBeenAdded(c) || n.g < costSoFar[c] && (!wallsBlockDiagonals || (left && down)) {
					n.h = heuristic(n.Cell, start)
					n.Cost = n.g + n.h
					costSoFar[c] = n.g
=======
				newCost := costSoFar[current.Cell] + c.Cost + diagonalCost
				n := &Node{c, current, newCost}
				if n.Cell.Walkable && !hasBeenAdded(n.Cell) && (!wallsBlockDiagonals || (left && down)) {
					costSoFar[n.Cell] = newCost
					priority := newCost + heuristic(current.Cell, n.Cell)
					n.Cost = priority
>>>>>>> f5860336
					heap.Push(&openNodes, n)
				}
			}

			if current.Cell.X < m.Width()-1 && current.Cell.Y < m.Height()-1 {
				c := m.Get(current.Cell.X+1, current.Cell.Y+1)
<<<<<<< HEAD

				n := &Node{c, current, 0, 0, 0}
				n.g = current.g + c.Cost + diagonalCost
				if !hasBeenAdded(c) || n.g < costSoFar[c] && (!wallsBlockDiagonals || (right && down)) {
					n.h = heuristic(n.Cell, start)
					n.Cost = n.g + n.h
					costSoFar[c] = n.g
=======
				newCost := costSoFar[current.Cell] + c.Cost + diagonalCost
				n := &Node{c, current, newCost}
				if n.Cell.Walkable && !hasBeenAdded(n.Cell) && (!wallsBlockDiagonals || (right && down)) {
					costSoFar[n.Cell] = newCost
					priority := newCost + heuristic(current.Cell, n.Cell)
					n.Cost = priority
>>>>>>> f5860336
					heap.Push(&openNodes, n)
				}
			}

		}

	}

	return path

}

// GetPath returns a Path, from the starting world X and Y position to the ending X and Y position. diagonals controls whether
// moving diagonally is acceptable when creating the Path. wallsBlockDiagonals indicates whether to allow diagonal movement "through" walls
// that are positioned diagonally. This is essentially just a smoother way to get a Path from GetPathFromCells().
func (m *Grid) GetPath(startX, startY, endX, endY float64, diagonals bool, wallsBlockDiagonals bool) *Path {

	sx, sy := m.WorldToGrid(startX, startY)
	sc := m.Get(sx, sy)
	ex, ey := m.WorldToGrid(endX, endY)
	ec := m.Get(ex, ey)

	if sc != nil && ec != nil {
		return m.GetPathFromCellsAStar(sc, ec, diagonals, wallsBlockDiagonals)
	}
	return nil
}

// DataAsStringArray returns a 2D array of runes for each Cell in the Grid. The first axis is the Y axis.
func (m *Grid) DataAsStringArray() []string {

	data := []string{}

	for y := 0; y < m.Height(); y++ {
		data = append(data, "")
		for x := 0; x < m.Width(); x++ {
			data[y] += string(m.Data[y][x].Rune)
		}
	}

	return data

}

// DataAsRuneArrays returns a 2D array of runes for each Cell in the Grid. The first axis is the Y axis.
func (m *Grid) DataAsRuneArrays() [][]rune {

	runes := [][]rune{}

	for y := 0; y < m.Height(); y++ {
		runes = append(runes, []rune{})
		for x := 0; x < m.Width(); x++ {
			runes[y] = append(runes[y], m.Data[y][x].Rune)
		}
	}

	return runes

}

// A Path is a struct that represents a path, or sequence of Cells from point A to point B. The Cells list is the list of Cells contained in the Path,
// and the CurrentIndex value represents the current step on the Path. Using Path.Next() and Path.Prev() advances and walks back the Path by one step.
type Path struct {
	Cells        []*Cell
	CurrentIndex int
}

// TotalCost returns the total cost of the Path (i.e. is the sum of all of the Cells in the Path).
func (p *Path) TotalCost() float64 {

	cost := 0.0
	for _, cell := range p.Cells {
		cost += cell.Cost
	}
	return cost

}

// Reverse reverses the Cells in the Path.
func (p *Path) Reverse() {

	np := []*Cell{}

	for c := len(p.Cells) - 1; c >= 0; c-- {
		np = append(np, p.Cells[c])
	}

	p.Cells = np

}

// Restart restarts the Path, so that calling path.Current() will now return the first Cell in the Path.
func (p *Path) Restart() {
	p.CurrentIndex = 0
}

// Current returns the current Cell in the Path.
func (p *Path) Current() *Cell {
	return p.Cells[p.CurrentIndex]

}

// Next returns the next cell in the path. If the Path is at the end, Next() returns nil.
func (p *Path) Next() *Cell {

	if p.CurrentIndex < len(p.Cells)-1 {
		return p.Cells[p.CurrentIndex+1]
	}
	return nil

}

// Advance advances the path by one cell.
func (p *Path) Advance() {

	p.CurrentIndex++
	if p.CurrentIndex >= len(p.Cells) {
		p.CurrentIndex = len(p.Cells) - 1
	}

}

// Prev returns the previous cell in the path. If the Path is at the start, Prev() returns nil.
func (p *Path) Prev() *Cell {

	if p.CurrentIndex > 0 {
		return p.Cells[p.CurrentIndex-1]
	}
	return nil

}

// Same returns if the Path shares the exact same cells as the other specified Path.
func (p *Path) Same(otherPath *Path) bool {

	if p == nil || otherPath == nil || len(p.Cells) != len(otherPath.Cells) {
		return false
	}

	for i := range p.Cells {
		if len(otherPath.Cells) <= i || p.Cells[i] != otherPath.Cells[i] {
			return false
		}
	}

	return true

}

// Length returns the length of the Path (how many Cells are in the Path).
func (p *Path) Length() int {
	return len(p.Cells)
}

// Get returns the Cell of the specified index in the Path. If the index is outside of the
// length of the Path, it returns -1.
func (p *Path) Get(index int) *Cell {
	if index < len(p.Cells) {
		return p.Cells[index]
	}
	return nil
}

// Index returns the index of the specified Cell in the Path. If the Cell isn't contained
// in the Path, it returns -1.
func (p *Path) Index(cell *Cell) int {
	for i, c := range p.Cells {
		if c == cell {
			return i
		}
	}
	return -1
}

// SetIndex sets the index of the Path, allowing you to safely manually manipulate the Path
// as necessary. If the index exceeds the bounds of the Path, it will be clamped.
func (p *Path) SetIndex(index int) {

	if index >= len(p.Cells) {
		p.CurrentIndex = len(p.Cells) - 1
	} else if index < 0 {
		p.CurrentIndex = 0
	} else {
		p.CurrentIndex = index
	}

}

// AtStart returns if the Path's current index is 0, the first Cell in the Path.
func (p *Path) AtStart() bool {
	return p.CurrentIndex == 0
}

// AtEnd returns if the Path's current index is the last Cell in the Path.
func (p *Path) AtEnd() bool {
	return p.CurrentIndex >= len(p.Cells)-1
}

// AtEnd returns if the Path's current index is the last Cell in the Path.
func (p *Path) String() string {
	path := ""
	for _, cell := range p.Cells {
		path += fmt.Sprintf("[%d:%d]", cell.X, cell.Y) + "->"
	}
	return path
}

// Node represents the node a path, it contains the cell it represents.
// Also contains other information such as the parent and the cost.
type Node struct {
	Cell   *Cell
	Parent *Node
	Cost   float64
	g      float64
	h      float64
}

type minHeap []*Node

func (mH minHeap) Len() int           { return len(mH) }
func (mH minHeap) Less(i, j int) bool { return mH[i].Cost < mH[j].Cost }
func (mH minHeap) Swap(i, j int)      { mH[i], mH[j] = mH[j], mH[i] }
func (mH *minHeap) Pop() interface{} {
	old := *mH
	n := len(old)
	x := old[n-1]
	*mH = old[0 : n-1]
	return x
}

func (mH *minHeap) Push(x interface{}) {
	*mH = append(*mH, x.(*Node))
}<|MERGE_RESOLUTION|>--- conflicted
+++ resolved
@@ -397,28 +397,18 @@
 
 }
 
-<<<<<<< HEAD
 // ManhattenDistance heuristic for a simple four directional movement.
-=======
->>>>>>> f5860336
 func ManhattenDistance(start, dest *Cell) float64 {
 	dx := math.Abs(float64(start.X - dest.X))
 	dy := math.Abs(float64(start.Y - dest.Y))
 	return 1 * (dx + dy)
 }
 
-<<<<<<< HEAD
 // DiaganolDistance heuristic for when diaganol movement is allowed.
 func DiaganalDistance(start, dest *Cell) float64 {
 	dx := math.Abs(float64(start.X - dest.X))
 	dy := math.Abs(float64(start.Y - dest.Y))
 	return 1*(dx+dy) + (1.414-2*1)*math.Min(dx, dy)
-=======
-func DiaganalDistance(start, dest *Cell) float64 {
-	dx := math.Abs(float64(start.X - dest.X))
-	dy := math.Abs(float64(start.Y - dest.Y))
-	return 1*(dx+dy) + (.414-2*1)*math.Min(dx, dy)
->>>>>>> f5860336
 }
 
 // GetPathFromCellsAStar returns a Path, from the starting Cell to the destination Cell. diagonals controls whether moving diagonally
@@ -431,33 +421,18 @@
 
 	costSoFar := map[*Cell]float64{}
 	hasBeenAdded := func(cell *Cell) bool {
-<<<<<<< HEAD
 		_, ok := costSoFar[cell]
 		return ok
-=======
-
-		_, ok := costSoFar[cell]
-		return ok
-
->>>>>>> f5860336
 	}
 
 	var heuristic func(start, dest *Cell) float64
 	if diagonals {
 		heuristic = func(start, dest *Cell) float64 {
-<<<<<<< HEAD
 			return DiaganalDistance(dest, start)
 		}
 	} else {
 		heuristic = func(start, dest *Cell) float64 {
 			return ManhattenDistance(dest, start)
-=======
-			return DiaganalDistance(start, dest)
-		}
-	} else {
-		heuristic = func(start, dest *Cell) float64 {
-			return ManhattenDistance(start, dest)
->>>>>>> f5860336
 		}
 	}
 
@@ -468,16 +443,7 @@
 		return nil
 	}
 
-<<<<<<< HEAD
 	for len(openNodes) > 0 {
-=======
-	for {
-
-		// If the list of openNodes (nodes to check) is at 0, then we've checked all Nodes, and so the function can quit.
-		if len(openNodes) == 0 {
-			break
-		}
->>>>>>> f5860336
 
 		current := heap.Pop(&openNodes).(*Node)
 
@@ -501,7 +467,6 @@
 		// checked (so we don't get nodes being checked multiple times).
 		if current.Cell.X > 0 {
 			c := m.Get(current.Cell.X-1, current.Cell.Y)
-<<<<<<< HEAD
 
 			n := &Node{c, current, 0, 0, 0}
 			n.g = current.g + c.Cost
@@ -512,43 +477,10 @@
 				heap.Push(&openNodes, n)
 			}
 
-=======
-			newCost := costSoFar[current.Cell] + c.Cost
-			if c.Walkable && (!hasBeenAdded(c) || newCost < costSoFar[c]) {
-				n := &Node{c, current, newCost}
-				costSoFar[n.Cell] = newCost
-				priority := newCost + heuristic(current.Cell, n.Cell)
-				n.Cost = priority
-				heap.Push(&openNodes, n)
-			}
->>>>>>> f5860336
 		}
 
 		if current.Cell.X < m.Width()-1 {
 			c := m.Get(current.Cell.X+1, current.Cell.Y)
-<<<<<<< HEAD
-
-			n := &Node{c, current, 0, 0, 0}
-			n.g = current.g + c.Cost
-			if c.Walkable && !hasBeenAdded(c) || n.g < costSoFar[c] {
-				n.h = heuristic(n.Cell, start)
-				n.Cost = n.g + n.h
-				costSoFar[c] = n.g
-=======
-			newCost := costSoFar[current.Cell] + c.Cost
-			n := &Node{c, current, newCost}
-			if n.Cell.Walkable && (!hasBeenAdded(n.Cell) || newCost < costSoFar[n.Cell]) {
-				costSoFar[n.Cell] = newCost
-				priority := newCost + heuristic(current.Cell, n.Cell)
-				n.Cost = priority
->>>>>>> f5860336
-				heap.Push(&openNodes, n)
-			}
-		}
-
-		if current.Cell.Y > 0 {
-			c := m.Get(current.Cell.X, current.Cell.Y-1)
-<<<<<<< HEAD
 
 			n := &Node{c, current, 0, 0, 0}
 			n.g = current.g + c.Cost
@@ -560,8 +492,8 @@
 			}
 		}
 
-		if current.Cell.Y < m.Height()-1 {
-			c := m.Get(current.Cell.X, current.Cell.Y+1)
+		if current.Cell.Y > 0 {
+			c := m.Get(current.Cell.X, current.Cell.Y-1)
 
 			n := &Node{c, current, 0, 0, 0}
 			n.g = current.g + c.Cost
@@ -569,25 +501,19 @@
 				n.h = heuristic(n.Cell, start)
 				n.Cost = n.g + n.h
 				costSoFar[c] = n.g
-=======
-			newCost := costSoFar[current.Cell] + c.Cost
-			n := &Node{c, current, newCost}
-			if n.Cell.Walkable && (!hasBeenAdded(n.Cell) || newCost < costSoFar[n.Cell]) {
-				costSoFar[n.Cell] = newCost
-				priority := newCost + heuristic(current.Cell, n.Cell)
-				n.Cost = priority
 				heap.Push(&openNodes, n)
 			}
 		}
+
 		if current.Cell.Y < m.Height()-1 {
 			c := m.Get(current.Cell.X, current.Cell.Y+1)
-			newCost := costSoFar[current.Cell] + c.Cost
-			n := &Node{c, current, newCost}
-			if n.Cell.Walkable && (!hasBeenAdded(n.Cell) || newCost < costSoFar[n.Cell]) {
-				costSoFar[n.Cell] = newCost
-				priority := newCost + heuristic(current.Cell, n.Cell)
-				n.Cost = priority
->>>>>>> f5860336
+
+			n := &Node{c, current, 0, 0, 0}
+			n.g = current.g + c.Cost
+			if c.Walkable && !hasBeenAdded(c) || n.g < costSoFar[c] {
+				n.h = heuristic(n.Cell, start)
+				n.Cost = n.g + n.h
+				costSoFar[c] = n.g
 				heap.Push(&openNodes, n)
 			}
 		}
@@ -623,7 +549,6 @@
 
 			if current.Cell.X > 0 && current.Cell.Y > 0 {
 				c := m.Get(current.Cell.X-1, current.Cell.Y-1)
-<<<<<<< HEAD
 
 				n := &Node{c, current, 0, 0, 0}
 				n.g = current.g + c.Cost + diagonalCost
@@ -634,21 +559,10 @@
 					heap.Push(&openNodes, n)
 				}
 
-=======
-				newCost := costSoFar[current.Cell] + c.Cost + diagonalCost
-				n := &Node{c, current, newCost}
-				if n.Cell.Walkable && (!hasBeenAdded(n.Cell) || newCost < costSoFar[n.Cell]) && (!wallsBlockDiagonals || (left && up)) {
-					costSoFar[n.Cell] = newCost
-					priority := newCost + heuristic(current.Cell, n.Cell)
-					n.Cost = priority
-					heap.Push(&openNodes, n)
-				}
->>>>>>> f5860336
 			}
 
 			if current.Cell.X < m.Width()-1 && current.Cell.Y > 0 {
 				c := m.Get(current.Cell.X+1, current.Cell.Y-1)
-<<<<<<< HEAD
 
 				n := &Node{c, current, 0, 0, 0}
 				n.g = current.g + c.Cost + diagonalCost
@@ -656,21 +570,12 @@
 					n.h = heuristic(n.Cell, start)
 					n.Cost = n.g + n.h
 					costSoFar[c] = n.g
-=======
-				newCost := costSoFar[current.Cell] + c.Cost + diagonalCost
-				n := &Node{c, current, newCost}
-				if n.Cell.Walkable && !hasBeenAdded(n.Cell) && (!wallsBlockDiagonals || (right && up)) {
-					costSoFar[n.Cell] = newCost
-					priority := newCost + heuristic(current.Cell, n.Cell)
-					n.Cost = priority
->>>>>>> f5860336
 					heap.Push(&openNodes, n)
 				}
 			}
 
 			if current.Cell.X > 0 && current.Cell.Y < m.Height()-1 {
 				c := m.Get(current.Cell.X-1, current.Cell.Y+1)
-<<<<<<< HEAD
 
 				n := &Node{c, current, 0, 0, 0}
 				n.g = current.g + c.Cost + diagonalCost
@@ -678,21 +583,12 @@
 					n.h = heuristic(n.Cell, start)
 					n.Cost = n.g + n.h
 					costSoFar[c] = n.g
-=======
-				newCost := costSoFar[current.Cell] + c.Cost + diagonalCost
-				n := &Node{c, current, newCost}
-				if n.Cell.Walkable && !hasBeenAdded(n.Cell) && (!wallsBlockDiagonals || (left && down)) {
-					costSoFar[n.Cell] = newCost
-					priority := newCost + heuristic(current.Cell, n.Cell)
-					n.Cost = priority
->>>>>>> f5860336
 					heap.Push(&openNodes, n)
 				}
 			}
 
 			if current.Cell.X < m.Width()-1 && current.Cell.Y < m.Height()-1 {
 				c := m.Get(current.Cell.X+1, current.Cell.Y+1)
-<<<<<<< HEAD
 
 				n := &Node{c, current, 0, 0, 0}
 				n.g = current.g + c.Cost + diagonalCost
@@ -700,14 +596,6 @@
 					n.h = heuristic(n.Cell, start)
 					n.Cost = n.g + n.h
 					costSoFar[c] = n.g
-=======
-				newCost := costSoFar[current.Cell] + c.Cost + diagonalCost
-				n := &Node{c, current, newCost}
-				if n.Cell.Walkable && !hasBeenAdded(n.Cell) && (!wallsBlockDiagonals || (right && down)) {
-					costSoFar[n.Cell] = newCost
-					priority := newCost + heuristic(current.Cell, n.Cell)
-					n.Cost = priority
->>>>>>> f5860336
 					heap.Push(&openNodes, n)
 				}
 			}
